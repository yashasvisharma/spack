--- conflicted
+++ resolved
@@ -48,11 +48,8 @@
     variant('krellpatch', default=False, description="Build with openspeedshop based patch.")
     variant('mesa',       default=False, description="Depend on mesa.")
     variant('gtk',        default=False, description="Build with gtkplus.")
-<<<<<<< HEAD
     variant('examples',   default=False, description="Build examples.")
-=======
     variant('dbus',       default=False, description="Build with D-Bus support.")
->>>>>>> 77611913
 
     patch('qt3krell.patch', when='@3.3.8b+krellpatch')
 
@@ -153,11 +150,7 @@
 
     @property
     def common_config_args(self):
-<<<<<<< HEAD
-        common_arg_list = [
-=======
         config_args = [
->>>>>>> 77611913
             '-prefix', self.prefix,
             '-v',
             '-opensource',
@@ -173,12 +166,9 @@
             '-no-nis'
         ]
 
-<<<<<<< HEAD
         if '~examples' in self.spec:
-            common_arg_list.extend(['-nomake', 'examples'])
-
-        return common_arg_list
-=======
+            config_args.extend(['-nomake', 'examples'])
+
         if '@4' in self.spec:
             config_args.append('-no-phonon')
 
@@ -218,7 +208,6 @@
                     ])
 
         return config_args
->>>>>>> 77611913
 
     # Don't disable all the database drivers, but should
     # really get them into spack at some point.
