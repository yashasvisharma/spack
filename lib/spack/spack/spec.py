--- conflicted
+++ resolved
@@ -1012,7 +1012,6 @@
         self._hash = other._hash
         self._cmp_key_cache = other._cmp_key_cache
 
-<<<<<<< HEAD
         self._prefix = getattr(other, '_prefix', None)
 
         # Specs are by default not assumed to be normal, but in some
@@ -1021,11 +1020,6 @@
         # package.py files for.
         self._normal = kwargs.get('normal', False)
         self._concrete = kwargs.get('concrete', False)
-=======
-        # Specs are by default not assumed to be normal or concrete.
-        self._normal = False
-        self._concrete = False
->>>>>>> 351f0e2e
 
         # Allow a spec to be constructed with an external path.
         self.external_path = kwargs.get('external_path', None)
