--- conflicted
+++ resolved
@@ -94,18 +94,11 @@
 
         pkgX.installed = True
         pkgY.installed = True
-<<<<<<< HEAD
         test_install.create_test_output(specX, [specX, specY], mo, getLogFunc=mock_fetch_log)
-        
-        self.assertEqual(mo.results, 
-            {bIdX:test_install.TestResult.PASSED, 
-=======
-        test_install.create_test_output(specX, [specX, specY], mo, getLogFunc=test_fetch_log)
 
         self.assertEqual(mo.results,
             {bIdX:test_install.TestResult.PASSED,
->>>>>>> 97b49275
-            bIdY:test_install.TestResult.PASSED})
+             bIdY:test_install.TestResult.PASSED})
 
 
     def test_dependency_already_installed(self):
@@ -113,13 +106,7 @@
 
         pkgX.installed = True
         pkgY.installed = True
-<<<<<<< HEAD
         test_install.create_test_output(specX, [specX], mo, getLogFunc=mock_fetch_log)
-        
-=======
-        test_install.create_test_output(specX, [specX], mo, getLogFunc=test_fetch_log)
-
->>>>>>> 97b49275
         self.assertEqual(mo.results, {bIdX:test_install.TestResult.PASSED})
 
     #TODO: add test(s) where Y fails to install
@@ -134,10 +121,5 @@
     def get(self, spec):
         return self.specToPkg[spec]
 
-<<<<<<< HEAD
 def mock_fetch_log(path):
-    return []
-=======
-def test_fetch_log(path):
-    return []
->>>>>>> 97b49275
+    return []